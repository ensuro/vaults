--- conflicted
+++ resolved
@@ -1,13 +1,7 @@
 const { expect } = require("chai");
-<<<<<<< HEAD
-const { amountFunction, getRole, accessControlMessage } = require("@ensuro/core/js/utils");
-const { initCurrency } = require("@ensuro/core/js/test-utils");
-const { encodeDummyStorage, dummyStorage, tagit } = require("./utils");
-=======
 const { _A, getRole } = require("@ensuro/utils/js/utils");
 const { initCurrency } = require("@ensuro/utils/js/test-utils");
-const { encodeDummyStorage, dummyStorage } = require("./utils");
->>>>>>> a9f91736
+const { encodeDummyStorage, dummyStorage, tagit } = require("./utils");
 const hre = require("hardhat");
 const helpers = require("@nomicfoundation/hardhat-network-helpers");
 
@@ -134,9 +128,8 @@
         const lom = await LimitOutflowModifier.deploy(msv);
         const proxy = await ERC1967Proxy.deploy(lom, initializeData);
         const deploymentTransaction = proxy.deploymentTransaction();
-        const vault = ethers.getContractAt("MultiStrategyERC4626", await ethers.resolveAddress(proxy));
+        const vault = msv.attach(await ethers.resolveAddress(proxy));
         vault.deploymentTransaction = () => deploymentTransaction;
-
         const vaultAsLOM = LimitOutflowModifier.attach(proxy);
         await vaultAsLOM.LOM__setLimit(3600 * 24, _A(1));
         return vault;
@@ -214,6 +207,7 @@
         vault,
         "InvalidStrategy"
       );
+
       for (let i = 0; i < 3; i++) {
         let strategy = strategies[i];
         let failConfig = {};
@@ -243,7 +237,7 @@
     });
 
     it("It fails when initialized with wrong parameters", async () => {
-      const { deployVault, strategies, MultiStrategyERC4626 } = await helpers.loadFixture(variant.fixture);
+      const { strategies, MultiStrategyERC4626, deployVault } = await helpers.loadFixture(variant.fixture);
       // Sending 0 strategies fails
       await expect(deployVault(0)).to.be.revertedWithCustomError(MultiStrategyERC4626, "InvalidStrategiesLength");
       // Sending 33 strategies fail
@@ -287,7 +281,8 @@
       );
       // Successful initialization emits DepositQueueChanged, WithdrawQueueChanged
       const vault = await deployVault(3, undefined, [2, 1, 0], [1, 0, 2]);
-      expect(vault.deploymentTransaction())
+      const deploymentTransaction = vault.deploymentTransaction();
+      await expect(deploymentTransaction)
         .to.emit(vault, "StrategyAdded")
         .withArgs(strategies[0], 0)
         .to.emit(vault, "StrategyAdded")
@@ -306,8 +301,11 @@
       const vault = await deployVault(4, undefined, [3, 2, 1, 0], [2, 0, 3, 1]);
       await currency.connect(lp).approve(vault, MaxUint256);
 
-      await expect(vault.connect(lp).deposit(_A(100), lp)).to.be.revertedWith("ERC4626: deposit more than max");
-      await expect(vault.connect(lp).mint(_A(100), lp)).to.be.revertedWith("ERC4626: mint more than max");
+      await expect(vault.connect(lp).deposit(_A(100), lp)).to.be.revertedWithCustomError(
+        vault,
+        "ERC4626ExceededMaxDeposit"
+      );
+      await expect(vault.connect(lp).mint(_A(100), lp)).to.be.revertedWithCustomError(vault, "ERC4626ExceededMaxMint");
 
       await vault.connect(admin).grantRole(getRole("LP_ROLE"), lp);
       await expect(vault.connect(lp).deposit(_A(100), lp)).not.to.be.reverted;
@@ -362,8 +360,9 @@
       // Check money went to strategy[3]
       expect(await currency.balanceOf(await strategies[3].other())).to.be.equal(_A(100));
 
-      await expect(vault.connect(lp2).rebalance(3, 1, _A(50))).to.be.revertedWith(
-        accessControlMessage(lp2, null, "REBALANCER_ROLE")
+      await expect(vault.connect(lp2).rebalance(3, 1, _A(50))).to.be.revertedWithCustomError(
+        vault,
+        "AccessControlUnauthorizedAccount"
       );
 
       await vault.connect(admin).grantRole(getRole("REBALANCER_ROLE"), lp2);
@@ -376,18 +375,10 @@
         .to.be.revertedWithCustomError(vault, "RebalanceAmountExceedsMaxWithdraw")
         .withArgs(_A(100));
 
-<<<<<<< HEAD
       await vault.forwardToStrategy(2, 0, encodeDummyStorage({ failDeposit: true }));
       await expect(vault.connect(lp2).rebalance(3, 2, _A(20)))
         .to.be.revertedWithCustomError(vault, "RebalanceAmountExceedsMaxDeposit")
         .withArgs(_A(0));
-=======
-    await expect(vault.connect(lp).deposit(_A(100), lp)).to.be.revertedWithCustomError(
-      vault,
-      "ERC4626ExceededMaxDeposit"
-    );
-    await expect(vault.connect(lp).mint(_A(100), lp)).to.be.revertedWithCustomError(vault, "ERC4626ExceededMaxMint");
->>>>>>> a9f91736
 
       await expect(vault.connect(lp2).rebalance(3, 1, _A(40)))
         .to.emit(vault, "Rebalance")
@@ -422,8 +413,9 @@
       expect(await vault.depositQueue()).to.deep.equal([2, 1, 3].concat(Array(MAX_STRATEGIES - 3).fill(0)));
       expect(await vault.withdrawQueue()).to.deep.equal([3, 1, 2].concat(Array(MAX_STRATEGIES - 3).fill(0)));
 
-      await expect(vault.connect(lp2).addStrategy(strategies[5], encodeDummyStorage({}))).to.be.revertedWith(
-        accessControlMessage(lp2, null, "STRATEGY_ADMIN_ROLE")
+      await expect(vault.connect(lp2).addStrategy(strategies[5], encodeDummyStorage({}))).to.be.revertedWithCustomError(
+        vault,
+        "AccessControlUnauthorizedAccount"
       );
 
       await vault.connect(admin).grantRole(getRole("STRATEGY_ADMIN_ROLE"), lp2);
@@ -438,7 +430,6 @@
         "DuplicatedStrategy"
       );
 
-<<<<<<< HEAD
       await expect(
         vault.connect(lp2).addStrategy(strategies[5], encodeDummyStorage({ failConnect: true }))
       ).to.be.revertedWithCustomError(strategies[5], "Fail");
@@ -493,15 +484,10 @@
       // Check money went to strategy[3]
       expect(await currency.balanceOf(await strategies[1].other())).to.be.equal(_A(100));
 
-      await expect(vault.connect(lp2).removeStrategy(0, false)).to.be.revertedWith(
-        accessControlMessage(lp2, null, "STRATEGY_ADMIN_ROLE")
-      );
-=======
-    await expect(vault.connect(lp2).rebalance(3, 1, _A(50))).to.be.revertedWithCustomError(
-      vault,
-      "AccessControlUnauthorizedAccount"
-    );
->>>>>>> a9f91736
+      await expect(vault.connect(lp2).removeStrategy(0, false)).to.be.revertedWithCustomError(
+        vault,
+        "AccessControlUnauthorizedAccount"
+      );
 
       await vault.connect(admin).grantRole(getRole("STRATEGY_ADMIN_ROLE"), lp2);
 
@@ -538,120 +524,17 @@
 
       await expect(vault.connect(lp).redeem(_A(100), lp, lp)).not.to.be.reverted;
 
-<<<<<<< HEAD
       await expect(vault.connect(lp2).removeStrategy(0, false)).to.be.revertedWithCustomError(
         vault,
         "InvalidStrategiesLength"
       );
     });
-=======
-  it("It can addStrategy and is added at the bottom of the queues", async () => {
-    const { deployVault, lp, lp2, currency, admin, strategies } = await helpers.loadFixture(setUp);
-    const vault = await deployVault(3, undefined, [1, 0, 2], [2, 0, 1]);
-    await currency.connect(lp).approve(vault, MaxUint256);
-    await vault.connect(admin).grantRole(getRole("LP_ROLE"), lp);
-    await expect(vault.connect(lp).deposit(_A(100), lp)).not.to.be.reverted;
-    await invariantChecks(vault);
-
-    expect(await vault.totalAssets()).to.be.equal(_A(100));
-    // Check money went to strategy[1]
-    expect(await currency.balanceOf(await strategies[1].other())).to.be.equal(_A(100));
-
-    expect(await vault.depositQueue()).to.deep.equal([2, 1, 3].concat(Array(MAX_STRATEGIES - 3).fill(0)));
-    expect(await vault.withdrawQueue()).to.deep.equal([3, 1, 2].concat(Array(MAX_STRATEGIES - 3).fill(0)));
-
-    await expect(vault.connect(lp2).addStrategy(strategies[5], encodeDummyStorage({}))).to.be.revertedWithCustomError(
-      vault,
-      "AccessControlUnauthorizedAccount"
-    );
-
-    await vault.connect(admin).grantRole(getRole("STRATEGY_ADMIN_ROLE"), lp2);
-
-    await expect(vault.connect(lp2).addStrategy(ZeroAddress, encodeDummyStorage({}))).to.be.revertedWithCustomError(
-      vault,
-      "InvalidStrategy"
-    );
-
-    await expect(vault.connect(lp2).addStrategy(strategies[1], encodeDummyStorage({}))).to.be.revertedWithCustomError(
-      vault,
-      "DuplicatedStrategy"
-    );
-
-    await expect(
-      vault.connect(lp2).addStrategy(strategies[5], encodeDummyStorage({ failConnect: true }))
-    ).to.be.revertedWithCustomError(strategies[5], "Fail");
-
-    await expect(vault.connect(lp2).addStrategy(strategies[5], encodeDummyStorage({})))
-      .to.emit(vault, "StrategyAdded")
-      .withArgs(strategies[5], 3);
-    expect(await vault.depositQueue()).to.deep.equal([2, 1, 3, 4].concat(Array(MAX_STRATEGIES - 4).fill(0)));
-    expect(await vault.withdrawQueue()).to.deep.equal([3, 1, 2, 4].concat(Array(MAX_STRATEGIES - 4).fill(0)));
-    await invariantChecks(vault);
-  });
->>>>>>> a9f91736
 
     it("It can removeStrategy in different order", async () => {
       const { deployVault, lp2, admin, strategies } = await helpers.loadFixture(variant.fixture);
       const vault = await deployVault(3, undefined, [1, 0, 2], [2, 0, 1]);
 
-<<<<<<< HEAD
       await vault.connect(admin).grantRole(getRole("STRATEGY_ADMIN_ROLE"), lp2);
-=======
-  it("It can removeStrategy only if doesn't have funds", async () => {
-    const { deployVault, lp, lp2, currency, admin, strategies } = await helpers.loadFixture(setUp);
-    const vault = await deployVault(3, undefined, [1, 0, 2], [2, 0, 1]);
-    await currency.connect(lp).approve(vault, MaxUint256);
-    await vault.connect(admin).grantRole(getRole("LP_ROLE"), lp);
-    await expect(vault.connect(lp).mint(_A(100), lp)).not.to.be.reverted;
-    await invariantChecks(vault);
-
-    expect(await vault.totalAssets()).to.be.equal(_A(100));
-    // Check money went to strategy[3]
-    expect(await currency.balanceOf(await strategies[1].other())).to.be.equal(_A(100));
-
-    await expect(vault.connect(lp2).removeStrategy(0, false)).to.be.revertedWithCustomError(
-      vault,
-      "AccessControlUnauthorizedAccount"
-    );
-
-    await vault.connect(admin).grantRole(getRole("STRATEGY_ADMIN_ROLE"), lp2);
-
-    await expect(vault.connect(lp2).removeStrategy(33, false)).to.be.revertedWithCustomError(vault, "InvalidStrategy");
-    await expect(vault.connect(lp2).removeStrategy(5, false)).to.be.revertedWithCustomError(vault, "InvalidStrategy");
-    await expect(vault.connect(lp2).removeStrategy(1, false)).to.be.revertedWithCustomError(
-      vault,
-      "CannotRemoveStrategyWithAssets"
-    );
-
-    await expect(vault.connect(lp2).removeStrategy(0, false))
-      .to.emit(vault, "StrategyRemoved")
-      .withArgs(strategies[0], 0);
-    await invariantChecks(vault);
-
-    // Indexes changed but kept in the same order
-    expect(await vault.depositQueue()).to.deep.equal([1, 2].concat(Array(MAX_STRATEGIES - 2).fill(0)));
-    expect(await vault.withdrawQueue()).to.deep.equal([2, 1].concat(Array(MAX_STRATEGIES - 2).fill(0)));
-
-    await expect(vault.forwardToStrategy(1, 0, encodeDummyStorage({ failDisconnect: true }))).not.to.be.reverted;
-
-    await expect(vault.connect(lp2).removeStrategy(1, false)).to.be.revertedWithCustomError(strategies[2], "Fail");
-    await invariantChecks(vault);
-    await expect(vault.connect(lp2).removeStrategy(1, true))
-      .to.emit(vault, "StrategyRemoved")
-      .withArgs(strategies[2], 1);
-    await invariantChecks(vault);
-
-    expect(await vault.depositQueue()).to.deep.equal([1].concat(Array(MAX_STRATEGIES - 1).fill(0)));
-    expect(await vault.withdrawQueue()).to.deep.equal([1].concat(Array(MAX_STRATEGIES - 1).fill(0)));
-
-    await expect(vault.connect(lp).redeem(_A(100), lp, lp)).not.to.be.reverted;
-
-    await expect(vault.connect(lp2).removeStrategy(0, false)).to.be.revertedWithCustomError(
-      vault,
-      "InvalidStrategiesLength"
-    );
-  });
->>>>>>> a9f91736
 
       await expect(vault.connect(lp2).removeStrategy(1, false))
         .to.emit(vault, "StrategyRemoved")
@@ -681,12 +564,12 @@
       const vault = await deployVault(3, undefined, [1, 0, 2], [2, 0, 1]);
       expect(await vault.depositQueue()).to.deep.equal([2, 1, 3].concat(Array(MAX_STRATEGIES - 3).fill(0)));
 
-      await expect(vault.connect(lp2).changeDepositQueue([0, 1, 2])).to.be.revertedWith(
-        accessControlMessage(lp2, null, "QUEUE_ADMIN_ROLE")
+      await expect(vault.connect(lp2).changeDepositQueue([0, 1, 2])).to.be.revertedWithCustomError(
+        vault,
+        "AccessControlUnauthorizedAccount"
       );
       await vault.connect(admin).grantRole(getRole("QUEUE_ADMIN_ROLE"), lp2);
 
-<<<<<<< HEAD
       await expect(vault.connect(lp2).changeDepositQueue([1, 1, 2]))
         .to.be.revertedWithCustomError(vault, "InvalidQueueIndexDuplicated")
         .withArgs(1);
@@ -707,84 +590,6 @@
         .to.emit(vault, "DepositQueueChanged")
         .withArgs([2, 1, 0]);
       await invariantChecks(vault);
-=======
-  it("It can change the depositQueue if authorized", async () => {
-    const { deployVault, lp2, admin } = await helpers.loadFixture(setUp);
-    const vault = await deployVault(3, undefined, [1, 0, 2], [2, 0, 1]);
-    expect(await vault.depositQueue()).to.deep.equal([2, 1, 3].concat(Array(MAX_STRATEGIES - 3).fill(0)));
-
-    await expect(vault.connect(lp2).changeDepositQueue([0, 1, 2])).to.be.revertedWithCustomError(
-      vault,
-      "AccessControlUnauthorizedAccount"
-    );
-    await vault.connect(admin).grantRole(getRole("QUEUE_ADMIN_ROLE"), lp2);
-
-    await expect(vault.connect(lp2).changeDepositQueue([1, 1, 2]))
-      .to.be.revertedWithCustomError(vault, "InvalidQueueIndexDuplicated")
-      .withArgs(1);
-    await expect(vault.connect(lp2).changeDepositQueue([0, 1, 3])).to.be.revertedWithCustomError(vault, "InvalidQueue");
-    await expect(vault.connect(lp2).changeDepositQueue([0, 32, 2])).to.be.revertedWithCustomError(
-      vault,
-      "InvalidQueue"
-    );
-    await expect(vault.connect(lp2).changeDepositQueue([0, 1])).to.be.revertedWithCustomError(
-      vault,
-      "InvalidQueueLength"
-    );
-
-    await expect(vault.connect(lp2).changeDepositQueue([2, 1, 0]))
-      .to.emit(vault, "DepositQueueChanged")
-      .withArgs([2, 1, 0]);
-    await invariantChecks(vault);
-
-    const vault32 = await deployVault(32);
-    await vault32.connect(admin).grantRole(getRole("QUEUE_ADMIN_ROLE"), lp2);
-    await expect(vault.connect(lp2).changeDepositQueue([...Array(33).keys()])).to.be.revertedWithCustomError(
-      vault,
-      "InvalidQueue"
-    );
-  });
-
-  it("It can change the withdrawQueue if authorized", async () => {
-    const { deployVault, lp2, admin } = await helpers.loadFixture(setUp);
-    const vault = await deployVault(3, undefined, [1, 0, 2], [2, 0, 1]);
-    expect(await vault.withdrawQueue()).to.deep.equal([3, 1, 2].concat(Array(MAX_STRATEGIES - 3).fill(0)));
-
-    await expect(vault.connect(lp2).changeWithdrawQueue([0, 1, 2])).to.be.revertedWithCustomError(
-      vault,
-      "AccessControlUnauthorizedAccount"
-    );
-    await vault.connect(admin).grantRole(getRole("QUEUE_ADMIN_ROLE"), lp2);
-
-    await expect(vault.connect(lp2).changeWithdrawQueue([1, 1, 2]))
-      .to.be.revertedWithCustomError(vault, "InvalidQueueIndexDuplicated")
-      .withArgs(1);
-    await expect(vault.connect(lp2).changeWithdrawQueue([0, 1, 3])).to.be.revertedWithCustomError(
-      vault,
-      "InvalidQueue"
-    );
-    await expect(vault.connect(lp2).changeWithdrawQueue([0, 32, 2])).to.be.revertedWithCustomError(
-      vault,
-      "InvalidQueue"
-    );
-    await expect(vault.connect(lp2).changeWithdrawQueue([0, 1])).to.be.revertedWithCustomError(
-      vault,
-      "InvalidQueueLength"
-    );
-
-    await expect(vault.connect(lp2).changeWithdrawQueue([2, 1, 0]))
-      .to.emit(vault, "WithdrawQueueChanged")
-      .withArgs([2, 1, 0]);
-    await invariantChecks(vault);
-
-    const vault32 = await deployVault(32);
-    await vault32.connect(admin).grantRole(getRole("QUEUE_ADMIN_ROLE"), lp2);
-    await expect(vault.connect(lp2).changeWithdrawQueue([...Array(33).keys()])).to.be.revertedWithCustomError(
-      vault,
-      "InvalidQueue"
-    );
-  });
->>>>>>> a9f91736
 
       const vault32 = await deployVault(32);
       await vault32.connect(admin).grantRole(getRole("QUEUE_ADMIN_ROLE"), lp2);
@@ -794,19 +599,14 @@
       );
     });
 
-<<<<<<< HEAD
     it("It can change the withdrawQueue if authorized", async () => {
       const { deployVault, lp2, admin } = await helpers.loadFixture(variant.fixture);
       const vault = await deployVault(3, undefined, [1, 0, 2], [2, 0, 1]);
       expect(await vault.withdrawQueue()).to.deep.equal([3, 1, 2].concat(Array(MAX_STRATEGIES - 3).fill(0)));
-=======
-    await expect(
-      vault.connect(lp2).replaceStrategy(0, strategies[5], encodeDummyStorage({}), false)
-    ).to.be.revertedWithCustomError(vault, "AccessControlUnauthorizedAccount");
->>>>>>> a9f91736
-
-      await expect(vault.connect(lp2).changeWithdrawQueue([0, 1, 2])).to.be.revertedWith(
-        accessControlMessage(lp2, null, "QUEUE_ADMIN_ROLE")
+
+      await expect(vault.connect(lp2).changeWithdrawQueue([0, 1, 2])).to.be.revertedWithCustomError(
+        vault,
+        "AccessControlUnauthorizedAccount"
       );
       await vault.connect(admin).grantRole(getRole("QUEUE_ADMIN_ROLE"), lp2);
 
@@ -845,7 +645,7 @@
 
       await expect(
         vault.connect(lp2).replaceStrategy(0, strategies[5], encodeDummyStorage({}), false)
-      ).to.be.revertedWith(accessControlMessage(lp2, null, "STRATEGY_ADMIN_ROLE"));
+      ).to.be.revertedWithCustomError(vault, "AccessControlUnauthorizedAccount");
 
       await vault.connect(admin).grantRole(getRole("STRATEGY_ADMIN_ROLE"), lp2);
 
@@ -888,7 +688,6 @@
         vault.connect(lp2).replaceStrategy(1, strategies[5], encodeDummyStorage({ failDeposit: true }), false)
       ).to.revertedWithCustomError(strategies[5], "Fail");
 
-<<<<<<< HEAD
       await expect(
         vault.connect(lp2).replaceStrategy(1, strategies[5], encodeDummyStorage({ failDeposit: true }), true)
       )
@@ -897,15 +696,6 @@
         .to.emit(vault, "DepositFailed");
 
       expect(await vault.totalAssets()).to.equal(_A(0)); // Funds were not deposited to the strategy
-=======
-  it("Initialization fails if any strategy and vault have different assets", async () => {
-    const { MultiStrategyERC4626, DummyInvestStrategy, adminAddr, currency, admin } = await helpers.loadFixture(setUp);
-
-    const differentCurrency = await initCurrency(
-      { name: "Different USDC", symbol: "DUSDC", decimals: 6, initial_supply: _A(50000), extraArgs: [admin] },
-      []
-    );
->>>>>>> a9f91736
 
       await expect(vault.connect(lp2).replaceStrategy(1, strategies[6], encodeDummyStorage({}), false))
         .to.emit(vault, "StrategyChanged")
@@ -918,26 +708,18 @@
         .to.be.revertedWithCustomError(vault, "DuplicatedStrategy")
         .withArgs(strategies[0]);
 
-<<<<<<< HEAD
       // But can replace with the same strategy (might be necessary in some case)
       await expect(vault.connect(lp2).replaceStrategy(1, strategies[6], encodeDummyStorage({}), false))
         .to.emit(vault, "StrategyChanged")
         .withArgs(strategies[6], strategies[6]);
     });
-=======
-    const differentCurrency = await initCurrency(
-      { name: "Different USDC", symbol: "DUSDC", decimals: 6, initial_supply: _A(50000), extraArgs: [admin] },
-      []
-    );
->>>>>>> a9f91736
 
     it("Initialization fails if any strategy and vault have different assets", async () => {
-      const { MultiStrategyERC4626, DummyInvestStrategy, adminAddr, currency } = await helpers.loadFixture(
-        variant.fixture
-      );
+      const { MultiStrategyERC4626, DummyInvestStrategy, adminAddr, currency, admin, deployVault, strategies } =
+        await helpers.loadFixture(variant.fixture);
 
       const differentCurrency = await initCurrency(
-        { name: "Different USDC", symbol: "DUSDC", decimals: 6, initial_supply: _A(50000) },
+        { name: "Different USDC", symbol: "DUSDC", decimals: 6, initial_supply: _A(50000), extraArgs: [admin] },
         []
       );
 
@@ -961,6 +743,505 @@
           }
         )
       ).to.be.revertedWithCustomError(MultiStrategyERC4626, "InvalidStrategyAsset");
+
+      // Sending different length arrays fail
+      await expect(deployVault(1, Array(2).fill(encodeDummyStorage({})))).to.be.revertedWithCustomError(
+        MultiStrategyERC4626,
+        "InvalidStrategiesLength"
+      );
+      await expect(deployVault(2, undefined, [0])).to.be.revertedWithCustomError(
+        MultiStrategyERC4626,
+        "InvalidStrategiesLength"
+      );
+      await expect(deployVault(3, undefined, undefined, [1, 0])).to.be.revertedWithCustomError(
+        MultiStrategyERC4626,
+        "InvalidStrategiesLength"
+      );
+      await expect(deployVault([ZeroAddress])).to.be.revertedWithCustomError(MultiStrategyERC4626, "InvalidStrategy");
+      await expect(deployVault([strategies[0], strategies[1], strategies[0]])).to.be.revertedWithCustomError(
+        MultiStrategyERC4626,
+        "DuplicatedStrategy"
+      );
+      await expect(deployVault(2, undefined, [3, 2])).to.be.revertedWithCustomError(
+        MultiStrategyERC4626,
+        "InvalidStrategyInDepositQueue"
+      );
+      await expect(deployVault(2, undefined, undefined, [3, 2])).to.be.revertedWithCustomError(
+        MultiStrategyERC4626,
+        "InvalidStrategyInWithdrawQueue"
+      );
+      await expect(deployVault(2, undefined, [1, 1])).to.be.revertedWithCustomError(
+        MultiStrategyERC4626,
+        "InvalidStrategyInDepositQueue"
+      );
+      await expect(deployVault(2, undefined, undefined, [1, 1])).to.be.revertedWithCustomError(
+        MultiStrategyERC4626,
+        "InvalidStrategyInWithdrawQueue"
+      );
+      // Successful initialization emits DepositQueueChanged, WithdrawQueueChanged
+      const vault = await deployVault(3, undefined, [2, 1, 0], [1, 0, 2]);
+      expect(vault.deploymentTransaction())
+        .to.emit(vault, "StrategyAdded")
+        .withArgs(strategies[0], 0)
+        .to.emit(vault, "StrategyAdded")
+        .withArgs(strategies[1], 1)
+        .to.emit(vault, "StrategyAdded")
+        .withArgs(strategies[2], 2)
+        .to.emit(vault, "DepositQueueChanged")
+        .withArgs([2, 1, 0])
+        .to.emit(vault, "WithdrawQueueChanged")
+        .withArgs([1, 0, 2]);
+      await invariantChecks(vault);
+    });
+
+    it("It respects the order of deposit and withdrawal queues", async () => {
+      const { deployVault, lp, lp2, currency, admin, strategies } = await helpers.loadFixture(variant.fixture);
+      const vault = await deployVault(4, undefined, [3, 2, 1, 0], [2, 0, 3, 1]);
+      await currency.connect(lp).approve(vault, MaxUint256);
+
+      await expect(vault.connect(lp).deposit(_A(100), lp)).to.be.revertedWithCustomError(
+        vault,
+        "ERC4626ExceededMaxDeposit"
+      );
+      await expect(vault.connect(lp).mint(_A(100), lp)).to.be.revertedWithCustomError(vault, "ERC4626ExceededMaxMint");
+
+      await vault.connect(admin).grantRole(getRole("LP_ROLE"), lp);
+      await expect(vault.connect(lp).deposit(_A(100), lp)).not.to.be.reverted;
+
+      expect(await vault.totalAssets()).to.be.equal(_A(100));
+      // Check money went to strategy[3]
+      expect(await currency.balanceOf(await strategies[3].other())).to.be.equal(_A(100));
+
+      // Then disable deposits on 3
+      await vault.forwardToStrategy(3, 0, encodeDummyStorage({ failDeposit: true }));
+      await vault.forwardToStrategy(2, 0, encodeDummyStorage({ failDeposit: true }));
+
+      expect(await vault.maxWithdraw(lp)).to.equal(_A(100));
+      expect(await vault.maxRedeem(lp)).to.equal(_A(100));
+      expect(await vault.maxWithdraw(lp2)).to.equal(_A(0));
+      expect(await vault.maxRedeem(lp2)).to.equal(_A(0));
+
+      await vault.forwardToStrategy(3, 0, encodeDummyStorage({ failDeposit: true, failWithdraw: true }));
+      expect(await vault.maxWithdraw(lp)).to.equal(_A(0));
+      expect(await vault.maxRedeem(lp)).to.equal(_A(0));
+
+      await vault.forwardToStrategy(0, 0, encodeDummyStorage({ failDeposit: true }));
+      expect(await vault.maxDeposit(lp)).to.equal(MaxUint256);
+      expect(await vault.maxMint(lp)).to.equal(MaxUint256);
+      await vault.forwardToStrategy(0, 0, encodeDummyStorage({}));
+
+      await expect(vault.connect(lp).deposit(_A(200), lp)).not.to.be.reverted;
+      expect(await currency.balanceOf(await strategies[1].other())).to.be.equal(_A(200));
+      expect(await vault.totalAssets()).to.be.equal(_A(300));
+
+      await vault.forwardToStrategy(3, 0, encodeDummyStorage({ failDeposit: true }));
+
+      await expect(vault.connect(lp).transfer(lp2, _A(150))).not.to.be.reverted;
+      await expect(vault.connect(lp2).redeem(_A(150), lp2, lp2)).not.to.be.reverted;
+      expect(await currency.balanceOf(await strategies[3].other())).to.be.equal(_A(0));
+      expect(await currency.balanceOf(await strategies[1].other())).to.be.equal(_A(150));
+
+      await expect(vault.connect(lp).redeem(_A(150), lp, lp)).not.to.be.reverted;
+      expect(await currency.balanceOf(await strategies[3].other())).to.be.equal(_A(0));
+      expect(await currency.balanceOf(await strategies[1].other())).to.be.equal(_A(0));
+      expect(await vault.totalAssets()).to.be.equal(_A(0));
+    });
+
+    it("It respects the order of deposit and authorized user can rebalance", async () => {
+      const { deployVault, lp, lp2, currency, admin, strategies } = await helpers.loadFixture(variant.fixture);
+      const vault = await deployVault(4, undefined, [3, 2, 1, 0], [2, 0, 3, 1]);
+      await currency.connect(lp).approve(vault, MaxUint256);
+      await vault.connect(admin).grantRole(getRole("LP_ROLE"), lp);
+      await expect(vault.connect(lp).deposit(_A(100), lp)).not.to.be.reverted;
+
+      expect(await vault.totalAssets()).to.be.equal(_A(100));
+      // Check money went to strategy[3]
+      expect(await currency.balanceOf(await strategies[3].other())).to.be.equal(_A(100));
+
+      await expect(vault.connect(lp2).rebalance(3, 1, _A(50))).to.be.revertedWithCustomError(
+        vault,
+        "AccessControlUnauthorizedAccount"
+      );
+
+      await vault.connect(admin).grantRole(getRole("REBALANCER_ROLE"), lp2);
+
+      await expect(vault.connect(lp2).rebalance(33, 1, _A(50))).to.be.revertedWithCustomError(vault, "InvalidStrategy");
+      await expect(vault.connect(lp2).rebalance(1, 33, _A(50))).to.be.revertedWithCustomError(vault, "InvalidStrategy");
+      await expect(vault.connect(lp2).rebalance(5, 1, _A(50))).to.be.revertedWithCustomError(vault, "InvalidStrategy");
+      await expect(vault.connect(lp2).rebalance(1, 5, _A(50))).to.be.revertedWithCustomError(vault, "InvalidStrategy");
+      await expect(vault.connect(lp2).rebalance(3, 1, _A(200)))
+        .to.be.revertedWithCustomError(vault, "RebalanceAmountExceedsMaxWithdraw")
+        .withArgs(_A(100));
+
+      await vault.forwardToStrategy(2, 0, encodeDummyStorage({ failDeposit: true }));
+      await expect(vault.connect(lp2).rebalance(3, 2, _A(20)))
+        .to.be.revertedWithCustomError(vault, "RebalanceAmountExceedsMaxDeposit")
+        .withArgs(_A(0));
+
+      await expect(vault.connect(lp2).rebalance(3, 1, _A(40)))
+        .to.emit(vault, "Rebalance")
+        .withArgs(strategies[3], strategies[1], _A(40));
+
+      expect(await currency.balanceOf(await strategies[3].other())).to.be.equal(_A(60));
+      expect(await currency.balanceOf(await strategies[1].other())).to.be.equal(_A(40));
+
+      await expect(vault.connect(lp2).rebalance(3, 0, MaxUint256))
+        .to.emit(vault, "Rebalance")
+        .withArgs(strategies[3], strategies[0], _A(60));
+
+      expect(await currency.balanceOf(await strategies[3].other())).to.be.equal(_A(0));
+      expect(await currency.balanceOf(await strategies[0].other())).to.be.equal(_A(60));
+      expect(await currency.balanceOf(await strategies[1].other())).to.be.equal(_A(40));
+
+      await expect(vault.connect(lp2).rebalance(3, 0, MaxUint256)).not.to.emit(vault, "Rebalance");
+    });
+
+    it("It can addStrategy and is added at the bottom of the queues", async () => {
+      const { deployVault, lp, lp2, currency, admin, strategies } = await helpers.loadFixture(variant.fixture);
+      const vault = await deployVault(3, undefined, [1, 0, 2], [2, 0, 1]);
+      await currency.connect(lp).approve(vault, MaxUint256);
+      await vault.connect(admin).grantRole(getRole("LP_ROLE"), lp);
+      await expect(vault.connect(lp).deposit(_A(100), lp)).not.to.be.reverted;
+      await invariantChecks(vault);
+
+      expect(await vault.totalAssets()).to.be.equal(_A(100));
+      // Check money went to strategy[1]
+      expect(await currency.balanceOf(await strategies[1].other())).to.be.equal(_A(100));
+
+      expect(await vault.depositQueue()).to.deep.equal([2, 1, 3].concat(Array(MAX_STRATEGIES - 3).fill(0)));
+      expect(await vault.withdrawQueue()).to.deep.equal([3, 1, 2].concat(Array(MAX_STRATEGIES - 3).fill(0)));
+
+      await expect(vault.connect(lp2).addStrategy(strategies[5], encodeDummyStorage({}))).to.be.revertedWithCustomError(
+        vault,
+        "AccessControlUnauthorizedAccount"
+      );
+
+      await vault.connect(admin).grantRole(getRole("STRATEGY_ADMIN_ROLE"), lp2);
+
+      await expect(vault.connect(lp2).addStrategy(ZeroAddress, encodeDummyStorage({}))).to.be.revertedWithCustomError(
+        vault,
+        "InvalidStrategy"
+      );
+
+      await expect(vault.connect(lp2).addStrategy(strategies[1], encodeDummyStorage({}))).to.be.revertedWithCustomError(
+        vault,
+        "DuplicatedStrategy"
+      );
+
+      await expect(
+        vault.connect(lp2).addStrategy(strategies[5], encodeDummyStorage({ failConnect: true }))
+      ).to.be.revertedWithCustomError(strategies[5], "Fail");
+
+      await expect(vault.connect(lp2).addStrategy(strategies[5], encodeDummyStorage({})))
+        .to.emit(vault, "StrategyAdded")
+        .withArgs(strategies[5], 3);
+      expect(await vault.depositQueue()).to.deep.equal([2, 1, 3, 4].concat(Array(MAX_STRATEGIES - 4).fill(0)));
+      expect(await vault.withdrawQueue()).to.deep.equal([3, 1, 2, 4].concat(Array(MAX_STRATEGIES - 4).fill(0)));
+      await invariantChecks(vault);
+    });
+
+    it("It can add up to 32 strategies", async () => {
+      const { deployVault, lp2, DummyInvestStrategy, currency, admin, strategies } = await helpers.loadFixture(
+        variant.fixture
+      );
+      const vault = await deployVault(30);
+      await invariantChecks(vault);
+      await vault.connect(admin).grantRole(getRole("STRATEGY_ADMIN_ROLE"), lp2);
+
+      // Add 31 works fine
+      await expect(vault.connect(lp2).addStrategy(strategies[30], encodeDummyStorage({})))
+        .to.emit(vault, "StrategyAdded")
+        .withArgs(strategies[30], 30);
+      await invariantChecks(vault);
+
+      // Add 32 works fine
+      await expect(vault.connect(lp2).addStrategy(strategies[31], encodeDummyStorage({})))
+        .to.emit(vault, "StrategyAdded")
+        .withArgs(strategies[31], 31);
+      await invariantChecks(vault);
+
+      const strategy33 = await DummyInvestStrategy.deploy(currency);
+
+      // Another one fails
+      await expect(vault.connect(lp2).addStrategy(strategy33, encodeDummyStorage({}))).to.be.revertedWithCustomError(
+        vault,
+        "InvalidStrategiesLength"
+      );
+      await invariantChecks(vault);
+    });
+
+    it("It can removeStrategy only if doesn't have funds", async () => {
+      const { deployVault, lp, lp2, currency, admin, strategies } = await helpers.loadFixture(variant.fixture);
+      const vault = await deployVault(3, undefined, [1, 0, 2], [2, 0, 1]);
+      await currency.connect(lp).approve(vault, MaxUint256);
+      await vault.connect(admin).grantRole(getRole("LP_ROLE"), lp);
+      await expect(vault.connect(lp).mint(_A(100), lp)).not.to.be.reverted;
+      await invariantChecks(vault);
+
+      expect(await vault.totalAssets()).to.be.equal(_A(100));
+      // Check money went to strategy[3]
+      expect(await currency.balanceOf(await strategies[1].other())).to.be.equal(_A(100));
+
+      await expect(vault.connect(lp2).removeStrategy(0, false)).to.be.revertedWithCustomError(
+        vault,
+        "AccessControlUnauthorizedAccount"
+      );
+
+      await vault.connect(admin).grantRole(getRole("STRATEGY_ADMIN_ROLE"), lp2);
+
+      await expect(vault.connect(lp2).removeStrategy(33, false)).to.be.revertedWithCustomError(
+        vault,
+        "InvalidStrategy"
+      );
+      await expect(vault.connect(lp2).removeStrategy(5, false)).to.be.revertedWithCustomError(vault, "InvalidStrategy");
+      await expect(vault.connect(lp2).removeStrategy(1, false)).to.be.revertedWithCustomError(
+        vault,
+        "CannotRemoveStrategyWithAssets"
+      );
+
+      await expect(vault.connect(lp2).removeStrategy(0, false))
+        .to.emit(vault, "StrategyRemoved")
+        .withArgs(strategies[0], 0);
+      await invariantChecks(vault);
+
+      // Indexes changed but kept in the same order
+      expect(await vault.depositQueue()).to.deep.equal([1, 2].concat(Array(MAX_STRATEGIES - 2).fill(0)));
+      expect(await vault.withdrawQueue()).to.deep.equal([2, 1].concat(Array(MAX_STRATEGIES - 2).fill(0)));
+
+      await expect(vault.forwardToStrategy(1, 0, encodeDummyStorage({ failDisconnect: true }))).not.to.be.reverted;
+
+      await expect(vault.connect(lp2).removeStrategy(1, false)).to.be.revertedWithCustomError(strategies[2], "Fail");
+      await invariantChecks(vault);
+      await expect(vault.connect(lp2).removeStrategy(1, true))
+        .to.emit(vault, "StrategyRemoved")
+        .withArgs(strategies[2], 1);
+      await invariantChecks(vault);
+
+      expect(await vault.depositQueue()).to.deep.equal([1].concat(Array(MAX_STRATEGIES - 1).fill(0)));
+      expect(await vault.withdrawQueue()).to.deep.equal([1].concat(Array(MAX_STRATEGIES - 1).fill(0)));
+
+      await expect(vault.connect(lp).redeem(_A(100), lp, lp)).not.to.be.reverted;
+
+      await expect(vault.connect(lp2).removeStrategy(0, false)).to.be.revertedWithCustomError(
+        vault,
+        "InvalidStrategiesLength"
+      );
+    });
+
+    it("It can removeStrategy in different order", async () => {
+      const { deployVault, lp2, admin, strategies } = await helpers.loadFixture(variant.fixture);
+      const vault = await deployVault(3, undefined, [1, 0, 2], [2, 0, 1]);
+
+      await vault.connect(admin).grantRole(getRole("STRATEGY_ADMIN_ROLE"), lp2);
+
+      await expect(vault.connect(lp2).removeStrategy(1, false))
+        .to.emit(vault, "StrategyRemoved")
+        .withArgs(strategies[1], 1);
+      await invariantChecks(vault);
+
+      // Indexes changed but kept in the same order
+      expect(await vault.depositQueue()).to.deep.equal([1, 2].concat(Array(MAX_STRATEGIES - 2).fill(0)));
+      expect(await vault.withdrawQueue()).to.deep.equal([2, 1].concat(Array(MAX_STRATEGIES - 2).fill(0)));
+
+      await expect(vault.connect(lp2).removeStrategy(1, false))
+        .to.emit(vault, "StrategyRemoved")
+        .withArgs(strategies[2], 1);
+      await invariantChecks(vault);
+
+      expect(await vault.depositQueue()).to.deep.equal([1].concat(Array(MAX_STRATEGIES - 1).fill(0)));
+      expect(await vault.withdrawQueue()).to.deep.equal([1].concat(Array(MAX_STRATEGIES - 1).fill(0)));
+
+      await expect(vault.connect(lp2).removeStrategy(0, false)).to.be.revertedWithCustomError(
+        vault,
+        "InvalidStrategiesLength"
+      );
+    });
+
+    it("It can change the depositQueue if authorized", async () => {
+      const { deployVault, lp2, admin } = await helpers.loadFixture(variant.fixture);
+      const vault = await deployVault(3, undefined, [1, 0, 2], [2, 0, 1]);
+      expect(await vault.depositQueue()).to.deep.equal([2, 1, 3].concat(Array(MAX_STRATEGIES - 3).fill(0)));
+
+      await expect(vault.connect(lp2).changeDepositQueue([0, 1, 2])).to.be.revertedWithCustomError(
+        vault,
+        "AccessControlUnauthorizedAccount"
+      );
+      await vault.connect(admin).grantRole(getRole("QUEUE_ADMIN_ROLE"), lp2);
+
+      await expect(vault.connect(lp2).changeDepositQueue([1, 1, 2]))
+        .to.be.revertedWithCustomError(vault, "InvalidQueueIndexDuplicated")
+        .withArgs(1);
+      await expect(vault.connect(lp2).changeDepositQueue([0, 1, 3])).to.be.revertedWithCustomError(
+        vault,
+        "InvalidQueue"
+      );
+      await expect(vault.connect(lp2).changeDepositQueue([0, 32, 2])).to.be.revertedWithCustomError(
+        vault,
+        "InvalidQueue"
+      );
+      await expect(vault.connect(lp2).changeDepositQueue([0, 1])).to.be.revertedWithCustomError(
+        vault,
+        "InvalidQueueLength"
+      );
+
+      await expect(vault.connect(lp2).changeDepositQueue([2, 1, 0]))
+        .to.emit(vault, "DepositQueueChanged")
+        .withArgs([2, 1, 0]);
+      await invariantChecks(vault);
+
+      const vault32 = await deployVault(32);
+      await vault32.connect(admin).grantRole(getRole("QUEUE_ADMIN_ROLE"), lp2);
+      await expect(vault.connect(lp2).changeDepositQueue([...Array(33).keys()])).to.be.revertedWithCustomError(
+        vault,
+        "InvalidQueue"
+      );
+    });
+
+    it("It can change the withdrawQueue if authorized", async () => {
+      const { deployVault, lp2, admin } = await helpers.loadFixture(variant.fixture);
+      const vault = await deployVault(3, undefined, [1, 0, 2], [2, 0, 1]);
+      expect(await vault.withdrawQueue()).to.deep.equal([3, 1, 2].concat(Array(MAX_STRATEGIES - 3).fill(0)));
+
+      await expect(vault.connect(lp2).changeWithdrawQueue([0, 1, 2])).to.be.revertedWithCustomError(
+        vault,
+        "AccessControlUnauthorizedAccount"
+      );
+      await vault.connect(admin).grantRole(getRole("QUEUE_ADMIN_ROLE"), lp2);
+
+      await expect(vault.connect(lp2).changeWithdrawQueue([1, 1, 2]))
+        .to.be.revertedWithCustomError(vault, "InvalidQueueIndexDuplicated")
+        .withArgs(1);
+      await expect(vault.connect(lp2).changeWithdrawQueue([0, 1, 3])).to.be.revertedWithCustomError(
+        vault,
+        "InvalidQueue"
+      );
+      await expect(vault.connect(lp2).changeWithdrawQueue([0, 32, 2])).to.be.revertedWithCustomError(
+        vault,
+        "InvalidQueue"
+      );
+      await expect(vault.connect(lp2).changeWithdrawQueue([0, 1])).to.be.revertedWithCustomError(
+        vault,
+        "InvalidQueueLength"
+      );
+
+      await expect(vault.connect(lp2).changeWithdrawQueue([2, 1, 0]))
+        .to.emit(vault, "WithdrawQueueChanged")
+        .withArgs([2, 1, 0]);
+      await invariantChecks(vault);
+
+      const vault32 = await deployVault(32);
+      await vault32.connect(admin).grantRole(getRole("QUEUE_ADMIN_ROLE"), lp2);
+      await expect(vault.connect(lp2).changeWithdrawQueue([...Array(33).keys()])).to.be.revertedWithCustomError(
+        vault,
+        "InvalidQueue"
+      );
+    });
+
+    it("It can replaceStrategy if authorized", async () => {
+      const { deployVault, lp, lp2, currency, admin, strategies } = await helpers.loadFixture(variant.fixture);
+      const vault = await deployVault(3, undefined, [1, 0, 2], [2, 0, 1]);
+
+      await expect(
+        vault.connect(lp2).replaceStrategy(0, strategies[5], encodeDummyStorage({}), false)
+      ).to.be.revertedWithCustomError(vault, "AccessControlUnauthorizedAccount");
+
+      await vault.connect(admin).grantRole(getRole("STRATEGY_ADMIN_ROLE"), lp2);
+
+      await expect(vault.connect(lp2).replaceStrategy(33, strategies[5], encodeDummyStorage({}), false)).to.be.reverted;
+
+      await expect(
+        vault.connect(lp2).replaceStrategy(4, strategies[5], encodeDummyStorage({}), false)
+      ).to.be.revertedWithCustomError(vault, "InvalidStrategy");
+
+      // Deposit some funds to make it more interesting
+      await currency.connect(lp).approve(vault, MaxUint256);
+      await vault.connect(admin).grantRole(getRole("LP_ROLE"), lp);
+      await expect(vault.connect(lp).deposit(_A(100), lp)).not.to.be.reverted;
+      expect(await vault.totalAssets()).to.equal(_A(100));
+      await invariantChecks(vault);
+
+      await vault.forwardToStrategy(1, 0, encodeDummyStorage({ failWithdraw: true }));
+      await expect(
+        vault.connect(lp2).replaceStrategy(1, strategies[5], encodeDummyStorage({}), false)
+      ).to.be.revertedWithCustomError(strategies[1], "Fail");
+
+      await expect(vault.connect(lp2).replaceStrategy(1, strategies[5], encodeDummyStorage({}), true))
+        .to.emit(vault, "StrategyChanged")
+        .withArgs(strategies[1], strategies[5])
+        .to.emit(vault, "WithdrawFailed");
+      expect(await vault.totalAssets()).to.equal(_A(0)); // Funds lost in the disconnected strategy
+
+      await expect(vault.connect(lp2).replaceStrategy(1, strategies[1], encodeDummyStorage({}), true))
+        .to.emit(vault, "StrategyChanged")
+        .withArgs(strategies[5], strategies[1]);
+      expect(await vault.totalAssets()).to.equal(_A(100)); // Funds recovered
+
+      await invariantChecks(vault);
+
+      await expect(
+        vault.connect(lp2).replaceStrategy(1, strategies[5], encodeDummyStorage({ failConnect: true }), true)
+      ).to.revertedWithCustomError(strategies[5], "Fail");
+
+      await expect(
+        vault.connect(lp2).replaceStrategy(1, strategies[5], encodeDummyStorage({ failDeposit: true }), false)
+      ).to.revertedWithCustomError(strategies[5], "Fail");
+
+      await expect(
+        vault.connect(lp2).replaceStrategy(1, strategies[5], encodeDummyStorage({ failDeposit: true }), true)
+      )
+        .to.emit(vault, "StrategyChanged")
+        .withArgs(strategies[1], strategies[5])
+        .to.emit(vault, "DepositFailed");
+
+      expect(await vault.totalAssets()).to.equal(_A(0)); // Funds were not deposited to the strategy
+
+      await expect(vault.connect(lp2).replaceStrategy(1, strategies[6], encodeDummyStorage({}), false))
+        .to.emit(vault, "StrategyChanged")
+        .withArgs(strategies[5], strategies[6]);
+
+      expect(await vault.totalAssets()).to.equal(_A(100)); // replaceStrategy recovers the funds in the contract
+
+      // Can't replace with an strategy that's present already
+      await expect(vault.connect(lp2).replaceStrategy(1, strategies[0], encodeDummyStorage({}), false))
+        .to.be.revertedWithCustomError(vault, "DuplicatedStrategy")
+        .withArgs(strategies[0]);
+
+      // But can replace with the same strategy (might be necessary in some case)
+      await expect(vault.connect(lp2).replaceStrategy(1, strategies[6], encodeDummyStorage({}), false))
+        .to.emit(vault, "StrategyChanged")
+        .withArgs(strategies[6], strategies[6]);
+    });
+
+    it("Initialization fails if any strategy and vault have different assets", async () => {
+      const { MultiStrategyERC4626, DummyInvestStrategy, adminAddr, currency } = await helpers.loadFixture(
+        variant.fixture
+      );
+
+      const differentCurrency = await initCurrency(
+        { name: "Different USDC", symbol: "DUSDC", decimals: 6, initial_supply: _A(50000), extraArgs: [adminAddr] },
+        []
+      );
+
+      const differentStrategy = await DummyInvestStrategy.deploy(differentCurrency);
+      await expect(
+        hre.upgrades.deployProxy(
+          MultiStrategyERC4626,
+          [
+            NAME,
+            SYMB,
+            adminAddr,
+            await ethers.resolveAddress(currency),
+            [await ethers.resolveAddress(differentStrategy)],
+            [encodeDummyStorage({})],
+            [0],
+            [0],
+          ],
+          {
+            kind: "uups",
+            unsafeAllow: ["delegatecall"],
+          }
+        )
+      ).to.be.revertedWithCustomError(MultiStrategyERC4626, "InvalidStrategyAsset");
     });
 
     it("Fails to add strategy to vault if assets are different", async () => {
@@ -971,13 +1252,12 @@
       const vault = await deployVault(3, undefined, [0, 1, 2], [0, 1, 2]);
 
       const differentCurrency = await initCurrency(
-        { name: "Different USDC", symbol: "DUSDC", decimals: 6, initial_supply: _A(50000) },
+        { name: "Different USDC", symbol: "DUSDC", decimals: 6, initial_supply: _A(50000), extraArgs: [admin] },
         []
       );
 
       const differentStrategy = await DummyInvestStrategy.deploy(differentCurrency);
 
-<<<<<<< HEAD
       await vault.connect(admin).grantRole(getRole("STRATEGY_ADMIN_ROLE"), admin);
 
       await expect(
@@ -994,15 +1274,9 @@
       const vault = await deployVault(3, undefined, [0, 1, 2], [0, 1, 2]);
 
       const differentCurrency = await initCurrency(
-        { name: "Different USDC", symbol: "DUSDC", decimals: 6, initial_supply: _A(50000) },
+        { name: "Different USDC", symbol: "DUSDC", decimals: 6, initial_supply: _A(50000), extraArgs: [admin] },
         []
       );
-=======
-    const differentCurrency = await initCurrency(
-      { name: "Different USDC", symbol: "DUSDC", decimals: 6, initial_supply: _A(50000), extraArgs: [admin] },
-      []
-    );
->>>>>>> a9f91736
 
       const differentStrategy = await DummyInvestStrategy.deploy(differentCurrency);
 
