--- conflicted
+++ resolved
@@ -32,15 +32,11 @@
     disambiguatePaths: false,
   },
   dependencyCompiler: {
-<<<<<<< HEAD
     paths: [
-      "@ensuro/core/contracts/mocks/TestCurrency.sol",
+      "@ensuro/utils/contracts/TestCurrency.sol",
       "@ensuro/swaplibrary/contracts/mocks/SwapRouterMock.sol",
       "@openzeppelin/contracts/proxy/ERC1967/ERC1967Proxy.sol",
     ],
-=======
-    paths: ["@ensuro/utils/contracts/TestCurrency.sol", "@ensuro/swaplibrary/contracts/mocks/SwapRouterMock.sol"],
->>>>>>> a9f91736
   },
   mocha: {
     timeout: 100000,
